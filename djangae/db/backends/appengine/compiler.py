--- conflicted
+++ resolved
@@ -1,26 +1,18 @@
 from django.db.models.sql import compiler
 from djangae.db.backends.appengine.query import Query
-<<<<<<< HEAD
-
-=======
 from django.db.models.sql.datastructures import EmptyResultSet
->>>>>>> 6ea51f08
 from django.db.models.sql.constants import MULTI, SINGLE, GET_ITERATOR_CHUNK_SIZE
 
 class SQLCompiler(compiler.SQLCompiler):
     query_class = Query
 
     def execute_sql(self, result_type=MULTI):
-<<<<<<< HEAD
-        sql, params = self.as_sql()
-=======
         try:
             sql, params = self.as_sql()
         except EmptyResultSet:
             #This query couldn't match anything (e.g. thing__in=[])
             sql = None
 
->>>>>>> 6ea51f08
         if not sql:
             if result_type == MULTI:
                 return iter([])
